import { BigintIsh, CurrencyAmount, Price, Token, V3_CORE_FACTORY_ADDRESSES } from '@uniswap/sdk-core'
import JSBI from 'jsbi'
import invariant from 'tiny-invariant'
import { FACTORY_ADDRESS, FeeAmount, TICK_SPACINGS } from '../constants'
import { Q192_BIGINT } from '../internalConstants'
import { computePoolAddress } from '../utils/computePoolAddress'
import { LiquidityMath } from '../utils/liquidityMath'
import { SwapMath } from '../utils/swapMath'
import { TickMath } from '../utils/tickMath'
import { Tick, TickConstructorArgs } from './tick'
import { NoTickDataProvider, TickDataProvider } from './tickDataProvider'
import { TickListDataProvider } from './tickListDataProvider'
import { bigIntFromBigintIsh } from '../utils/bigintIsh'
import { ethers } from 'ethers'
import { RPCTickDataProvider } from './rpcTickDataProvider'
import poolAbi from '@uniswap/v3-core/artifacts/contracts/UniswapV3Pool.sol/UniswapV3Pool.json'
import factoryAbi from '@uniswap/v3-core/artifacts/contracts/UniswapV3Factory.sol/UniswapV3Factory.json'

interface StepComputations {
  sqrtPriceStartX96: bigint
  tickNext: number
  initialized: boolean
  sqrtPriceNextX96: bigint
  amountIn: bigint
  amountOut: bigint
  feeAmount: bigint
}

interface SnapshotCumulativeInside {
  tickCumulativeInside: bigint
  secondsPerLiquidityInsideX128: bigint
  secondsInside: bigint
}

interface ObserveResponse {
  tickCumulatives: bigint[]
  secondsPerLiquidityCumulativeX128s: bigint[]
}

export interface TransactionOverrides {
  gasPrice?: BigInt
  gasLimit?: BigInt
  value?: BigInt
  nonce?: BigInt
}

interface Slot0Response {
  sqrtPriceX96: BigInt
  tick: number
  observationIndex: number
  observationCardinality: number
  observationCardinalityNext: number
  feeProtocol: number
  unlocked: boolean
}

/**
 * By default, pools will not allow operations that require ticks.
 */
const NO_TICK_DATA_PROVIDER_DEFAULT = new NoTickDataProvider()

/**
 * Represents a V3 pool
 */
export class Pool {
  public readonly token0: Token
  public readonly token1: Token
  public readonly fee: FeeAmount
  public get sqrtRatioX96(): JSBI {
    return JSBI.BigInt(this._sqrtRatioX96.toString(10))
  }
  public readonly _sqrtRatioX96: bigint
  public get liquidity(): JSBI {
    return JSBI.BigInt(this._liquidity.toString(10))
  }
  public readonly _liquidity: bigint
  public readonly tickCurrent: number
  public get tickDataProvider(): TickDataProvider {
    return this._tickDataProvider
  }
  private _tickDataProvider: TickDataProvider

  private _token0Price?: Price<Token, Token>
  private _token1Price?: Price<Token, Token>

  public readonly _provider?: ethers.providers.Provider

  public static getAddress(
    tokenA: Token,
    tokenB: Token,
    fee: FeeAmount,
    initCodeHashManualOverride?: string,
    factoryAddressOverride?: string
  ): string {
    return computePoolAddress({
      factoryAddress: factoryAddressOverride ?? FACTORY_ADDRESS,
      fee,
      tokenA,
      tokenB,
      initCodeHashManualOverride,
    })
  }

  /**
   * Initialize a pool from the latest chain data.
   *
   * @param provider The provider to fetch data from.
   * @param tokenA First token address of the pool
   * @param tokenB Second token address of the pool
   * @param fee The fee of the pool to fetch
   * @param poolAddress The pool address, optional, will be calculated if not given
   * @param initCodeHashManualOverride Init code hash override for pool address calculation. Used if pool address not given.
   * @param factoryAddressOverride Factory address override for pool address calculation. Used if pool address not given.
   * @returns The initialized Pool instance.
   */
  public static async initFromChain({
    provider,
    tokenA,
    tokenB,
    fee,
    poolAddress,
    initCodeHashManualOverride,
    factoryAddressOverride
  }: {
    provider: ethers.providers.Provider,
    tokenA: Token,
    tokenB: Token,
    fee: FeeAmount,
    poolAddress?: string,
    initCodeHashManualOverride?: string,
    factoryAddressOverride?: string
  }): Promise<Pool> {
    const contract = new ethers.Contract(
      poolAddress || Pool.getAddress(tokenA, tokenB, fee, initCodeHashManualOverride, factoryAddressOverride),
      poolAbi.abi,
      provider
    )
    const slot0 = await contract.slot0()
    const sqrtRatioX96 = slot0.sqrtPriceX96
    const tickCurrent = slot0.tick
    const liquidity = await contract.liquidity()

    return new Pool(tokenA, tokenB, fee, sqrtRatioX96, liquidity, tickCurrent, undefined, provider)
  }

  /**
   * Construct a pool
   * @param tokenA One of the tokens in the pool
   * @param tokenB The other token in the pool
   * @param fee The fee in hundredths of a bips of the input amount of every swap that is collected by the pool
   * @param sqrtRatioX96 The sqrt of the current ratio of amounts of token1 to token0
   * @param liquidity The current value of in range liquidity
   * @param tickCurrent The current tick of the pool
   * @param ticks The current state of the pool ticks or a data provider that can return tick data
   */
  public constructor(
    tokenA: Token,
    tokenB: Token,
    fee: FeeAmount,
    sqrtRatioX96: BigintIsh,
    liquidity: BigintIsh,
    tickCurrent: number,
    _ticks?: TickDataProvider | (Tick | TickConstructorArgs)[],
    provider?: ethers.providers.Provider
  ) {
    invariant(Number.isInteger(fee) && fee < 1_000_000, 'FEE')

    const ticks = _ticks || NO_TICK_DATA_PROVIDER_DEFAULT

    this._provider = provider

    const tickCurrentSqrtRatioX96 = TickMath.getSqrtRatioAtTickBigInt(tickCurrent)
    const nextTickSqrtRatioX96 = TickMath.getSqrtRatioAtTickBigInt(tickCurrent + 1)
    invariant(
      bigIntFromBigintIsh(sqrtRatioX96) >= tickCurrentSqrtRatioX96 &&
      bigIntFromBigintIsh(sqrtRatioX96) <= nextTickSqrtRatioX96,
      'PRICE_BOUNDS'
    )
      // always create a copy of the list since we want the pool's tick list to be immutable
      ;[this.token0, this.token1] = tokenA.sortsBefore(tokenB) ? [tokenA, tokenB] : [tokenB, tokenA]
    this.fee = fee
    this._sqrtRatioX96 = bigIntFromBigintIsh(sqrtRatioX96)
    this._liquidity = bigIntFromBigintIsh(liquidity)
    this.tickCurrent = tickCurrent
    this._tickDataProvider = Array.isArray(ticks) ? new TickListDataProvider(ticks, TICK_SPACINGS[fee]) : ticks
    if (this.tickDataProvider instanceof NoTickDataProvider && this._provider) {
      this._tickDataProvider = new RPCTickDataProvider(this._provider, Pool.getAddress(tokenA, tokenB, fee))
    }
  }

  /**
   * Returns true if the token is either token0 or token1
   * @param token The token to check
   * @returns True if token is either token0 or token
   */
  public involvesToken(token: Token): boolean {
    return token.equals(this.token0) || token.equals(this.token1)
  }

  /**
   * Returns the current mid price of the pool in terms of token0, i.e. the ratio of token1 over token0
   */
  public get token0Price(): Price<Token, Token> {
    return (
      this._token0Price ??
      (this._token0Price = new Price(this.token0, this.token1, Q192_BIGINT, this._sqrtRatioX96 * this._sqrtRatioX96))
    )
  }

  /**
   * Returns the current mid price of the pool in terms of token1, i.e. the ratio of token0 over token1
   */
  public get token1Price(): Price<Token, Token> {
    return (
      this._token1Price ??
      (this._token1Price = new Price(this.token1, this.token0, this._sqrtRatioX96 * this._sqrtRatioX96, Q192_BIGINT))
    )
  }

  /**
   * Return the price of the given token in terms of the other token in the pool.
   * @param token The token to return price of
   * @returns The price of the given token, in terms of the other.
   */
  public priceOf(token: Token): Price<Token, Token> {
    invariant(this.involvesToken(token), 'TOKEN')
    return token.equals(this.token0) ? this.token0Price : this.token1Price
  }

  /**
   * Returns the chain ID of the tokens in the pool.
   */
  public get chainId(): number {
    return this.token0.chainId
  }

  /**
   * Given an input amount of a token, return the computed output amount, and a pool with state updated after the trade
   * @param inputAmount The input amount for which to quote the output amount
   * @param sqrtPriceLimitX96 The Q64.96 sqrt price limit
   * @returns The output amount and the pool with updated state
   */
  public async getOutputAmount(
    inputAmount: CurrencyAmount<Token>,
    sqrtPriceLimitX96?: bigint | JSBI
  ): Promise<[CurrencyAmount<Token>, Pool]> {
    invariant(this.involvesToken(inputAmount.currency), 'TOKEN')

    const zeroForOne = inputAmount.currency.equals(this.token0)

    const {
      amountCalculated: outputAmount,
      sqrtRatioX96,
      liquidity,
      tickCurrent,
    } = await this.swap(zeroForOne, inputAmount.quotient, sqrtPriceLimitX96)
    const outputToken = zeroForOne ? this.token1 : this.token0

    const negation = BigInt(outputAmount.toString(10)) * -1n
    return [
      CurrencyAmount.fromRawAmount(outputToken, negation),
      new Pool(this.token0, this.token1, this.fee, sqrtRatioX96, liquidity, tickCurrent, this.tickDataProvider),
    ]
  }

  /**
   * Given a desired output amount of a token, return the computed input amount and a pool with state updated after the trade
   * @param outputAmount the output amount for which to quote the input amount
   * @param sqrtPriceLimitX96 The Q64.96 sqrt price limit. If zero for one, the price cannot be less than this value after the swap. If one for zero, the price cannot be greater than this value after the swap
   * @returns The input amount and the pool with updated state
   */
  public async getInputAmount(
    outputAmount: CurrencyAmount<Token>,
    sqrtPriceLimitX96?: bigint | JSBI
  ): Promise<[CurrencyAmount<Token>, Pool]> {
    invariant(outputAmount.currency.isToken && this.involvesToken(outputAmount.currency), 'TOKEN')

    const zeroForOne = outputAmount.currency.equals(this.token1)

    const {
      amountCalculated: inputAmount,
      sqrtRatioX96,
      liquidity,
      tickCurrent,
    } = await this.swap(zeroForOne, outputAmount.quotientBigInt * -1n, sqrtPriceLimitX96)
    const inputToken = zeroForOne ? this.token0 : this.token1
    return [
      CurrencyAmount.fromRawAmount(inputToken, inputAmount),
      new Pool(this.token0, this.token1, this.fee, sqrtRatioX96, liquidity, tickCurrent, this.tickDataProvider),
    ]
  }

  /**
   * Executes a swap
   * @param zeroForOne Whether the amount in is token0 or token1
   * @param amountSpecified The amount of the swap, which implicitly configures the swap as exact input (positive), or exact output (negative)
   * @param sqrtPriceLimitX96 The Q64.96 sqrt price limit. If zero for one, the price cannot be less than this value after the swap. If one for zero, the price cannot be greater than this value after the swap
   * @returns amountCalculated
   * @returns sqrtRatioX96
   * @returns liquidity
   * @returns tickCurrent
   */
  private async swap<T extends bigint | JSBI>(
    zeroForOne: boolean,
    _amountSpecified: T,
    _sqrtPriceLimitX96?: T
  ): Promise<{ amountCalculated: T; sqrtRatioX96: T; liquidity: T; tickCurrent: number }> {
    const amountSpecified = bigIntFromBigintIsh(_amountSpecified)
    const defaultSqrtPriceLimitX96 = zeroForOne
      ? TickMath.MIN_SQRT_RATIO_BIGINT + 1n
      : TickMath.MAX_SQRT_RATIO_BIGINT - 1n
    const sqrtPriceLimitX96 = _sqrtPriceLimitX96 ? bigIntFromBigintIsh(_sqrtPriceLimitX96) : defaultSqrtPriceLimitX96

    if (zeroForOne) {
      invariant(sqrtPriceLimitX96 > TickMath.MIN_SQRT_RATIO_BIGINT, 'RATIO_MIN')
      invariant(sqrtPriceLimitX96 < this._sqrtRatioX96, 'RATIO_CURRENT')
    } else {
      invariant(sqrtPriceLimitX96 < TickMath.MAX_SQRT_RATIO_BIGINT, 'RATIO_MAX')
      invariant(sqrtPriceLimitX96 > this._sqrtRatioX96, 'RATIO_CURRENT')
    }

    const exactInput = amountSpecified >= 0n

    // keep track of swap state

    const state = {
      amountSpecifiedRemaining: amountSpecified,
      amountCalculated: 0n,
      sqrtPriceX96: this._sqrtRatioX96,
      tick: this.tickCurrent,
      liquidity: this._liquidity,
    }

    // start swap while loop
    while (state.amountSpecifiedRemaining !== 0n && state.sqrtPriceX96 !== sqrtPriceLimitX96) {
      let step: Partial<StepComputations> = {}
      step.sqrtPriceStartX96 = state.sqrtPriceX96

        // because each iteration of the while loop rounds, we can't optimize this code (relative to the smart contract)
        // by simply traversing to the next available tick, we instead need to exactly replicate
        // tickBitmap.nextInitializedTickWithinOneWord
        ;[step.tickNext, step.initialized] = await this.tickDataProvider.nextInitializedTickWithinOneWord(
          state.tick,
          zeroForOne,
          this.tickSpacing
        )

      if (step.tickNext < TickMath.MIN_TICK) {
        step.tickNext = TickMath.MIN_TICK
      } else if (step.tickNext > TickMath.MAX_TICK) {
        step.tickNext = TickMath.MAX_TICK
      }

      step.sqrtPriceNextX96 = TickMath.getSqrtRatioAtTickBigInt(step.tickNext)
        ;[state.sqrtPriceX96, step.amountIn, step.amountOut, step.feeAmount] = SwapMath.computeSwapStep(
          state.sqrtPriceX96,
          (zeroForOne ? step.sqrtPriceNextX96 < sqrtPriceLimitX96 : step.sqrtPriceNextX96 > sqrtPriceLimitX96)
            ? sqrtPriceLimitX96
            : step.sqrtPriceNextX96,
          state.liquidity,
          state.amountSpecifiedRemaining,
          this.fee
        )

      if (exactInput) {
        state.amountSpecifiedRemaining = state.amountSpecifiedRemaining - (step.amountIn + step.feeAmount)
        state.amountCalculated = state.amountCalculated - step.amountOut
      } else {
        state.amountSpecifiedRemaining = state.amountSpecifiedRemaining + step.amountOut
        state.amountCalculated = state.amountCalculated + (step.amountIn + step.feeAmount)
      }

      // TODO
      if (state.sqrtPriceX96 === step.sqrtPriceNextX96) {
        // if the tick is initialized, run the tick transition
        if (step.initialized) {
          let liquidityNet = bigIntFromBigintIsh((await this.tickDataProvider.getTick(step.tickNext)).liquidityNet)
          // if we're moving leftward, we interpret liquidityNet as the opposite sign
          // safe because liquidityNet cannot be type(int128).min
          if (zeroForOne) liquidityNet = liquidityNet * -1n

          state.liquidity = LiquidityMath.addDelta(state.liquidity, liquidityNet)
        }

        state.tick = zeroForOne ? step.tickNext - 1 : step.tickNext
      } else if (state.sqrtPriceX96 !== step.sqrtPriceStartX96) {
        // updated comparison function
        // recompute unless we're on a lower tick boundary (i.e. already transitioned ticks), and haven't moved
        state.tick = TickMath.getTickAtSqrtRatio(state.sqrtPriceX96)
      }
    }

    if (typeof _amountSpecified === 'bigint') {
      return {
        amountCalculated: state.amountCalculated as T,
        sqrtRatioX96: state.sqrtPriceX96 as T,
        liquidity: state.liquidity as T,
        tickCurrent: state.tick,
      }
    } else {
      return {
        amountCalculated: JSBI.BigInt(state.amountCalculated.toString(10)) as T,
        sqrtRatioX96: JSBI.BigInt(state.sqrtPriceX96.toString(10)) as T,
        liquidity: JSBI.BigInt(state.liquidity.toString(10)) as T,
        tickCurrent: state.tick,
      }
    }
  }

  public get tickSpacing(): number {
    return TICK_SPACINGS[this.fee]
  }

  // ---- RPC Functions - Fetch data from on-chain state ----

  public async initializeTicks(provider?: ethers.providers.Provider | undefined): Promise<void> {
    if (this.tickDataProvider instanceof NoTickDataProvider) {
      invariant(provider !== undefined, 'Pool has no RPC connection and no Provider was provided.')
      this._tickDataProvider = new RPCTickDataProvider(provider, Pool.getAddress(this.token0, this.token1, this.fee))
    }
    await this.initializeTicksFromRpc()
    // If the TickDataProvider is neither a NoTickDataProvider nor an RPCTickDataProvider ticks are present
  }

  public async initializeTicksFromRpc(): Promise<void> {
    invariant(!(this.tickDataProvider instanceof NoTickDataProvider), 'Pool has no RPC connection')
    if (this.tickDataProvider instanceof RPCTickDataProvider) {
      await this.tickDataProvider.rpcFetchTicks()
    }
    // If the TickDataProvider is neither a NoTickDataProvider nor an RPCTickDataProvider ticks are present
  }

  /**
   * Create a new Uniswap V3 pool with the given details (this will cost gas).
   *
   * @param _signer The wallet to use to sign the transaction.
   * @param provider The provider to use to propagate the transaction.
   * @param tokenA First token of the pool
   * @param tokenB Second token of the pool
   * @param fee The fee amount of the pool
   * @param transactionOverrides In case you want to override details of the transaction like gas, nonce, etc. optional.
   * @param factoryAddress The factory address to use. Only customize if you are using a fork. optional.
   * @returns The transaction response. You will still need to wait for tx inclusion.
   */
  public static async rpcCreatePool({
    _signer,
    provider,
    tokenA,
    tokenB,
    fee,
    transactionOverrides,
    factoryAddress
  }: {
    _signer: ethers.Signer,
    provider: ethers.providers.Provider,
    tokenA: string,
    tokenB: string,
    fee: FeeAmount,
    transactionOverrides?: TransactionOverrides,
    factoryAddress?: string
<<<<<<< HEAD
  }): Promise<ethers.providers.TransactionResponse> {
    const signer = _signer.connect(provider)
=======
  ): Promise<ethers.providers.TransactionResponse> {
    let signer = _signer
    try {
      signer = _signer.connect(provider)
    } catch {}
>>>>>>> 51b8340a

    let factory: string
    if (factoryAddress) {
      factory = factoryAddress
    } else {
      const network = await provider.getNetwork()
      factory = V3_CORE_FACTORY_ADDRESSES[network.chainId]
    }

    const contract = new ethers.Contract(factory, factoryAbi.abi, signer)

    const response = contract.createPool(tokenA, tokenB, fee, Pool.ethersTransactionOverrides(transactionOverrides))

    return response
  }

  public static ethersTransactionOverrides(transactionOverrides?: TransactionOverrides): any {
    return {
      gasPrice: transactionOverrides?.gasPrice
        ? ethers.BigNumber.from(transactionOverrides.gasPrice.toString(10))
        : undefined,
      gasLimit: transactionOverrides?.gasLimit
        ? ethers.BigNumber.from(transactionOverrides.gasLimit.toString(10))
        : undefined,
      value: transactionOverrides?.value ? ethers.BigNumber.from(transactionOverrides.value.toString(10)) : undefined,
      nonce: transactionOverrides?.nonce ? ethers.BigNumber.from(transactionOverrides.nonce.toString(10)) : undefined,
    }
  }

  public rpcContract(params: {poolAddress?: string, signer?: ethers.Signer} | undefined): ethers.Contract {
    invariant(this._provider, 'provider not initialized')
    const signer = params?.signer
    const poolAddress = params?.poolAddress

    let connectedSigner: ethers.Signer | undefined
    if (signer) {
      connectedSigner = signer
      try {
        connectedSigner = signer.connect(this._provider)
      } catch {}
    }

    const provider = connectedSigner ? connectedSigner : this._provider
    return new ethers.Contract(
      poolAddress || Pool.getAddress(this.token0, this.token1, this.fee),
      poolAbi.abi,
      provider
    )
  }

  /**
   * Returns whether this pool exists on-chain.
   * @param poolAddress The address to check. optional.
   * @param blockNum The block number at which to check. Latest is assumed.
   * @returns true if the pool exists on-chain. false otherwise.
   */
  public async rpcPoolExists(options?: {poolAddress?: string, blockNum?: number}): Promise<boolean> {
    const poolAddress = options?.poolAddress
    const blockNum = options?.blockNum
    try {
      await this.rpcSlot0({poolAddress, blockNum})
      return true
    } catch {
      return false
    }
  }

  /**
   * Returns the slot0 value of the pool from on-chain data.
   *
   * @param poolAddress Optional. The pool address.
   * @param blockNum Optional. The block number at which to fetch slot0. Latest is assumed.
   * @returns Slot0Response.
   */
  public async rpcSlot0(options?: {poolAddress?: string, blockNum?: number}): Promise<Slot0Response> {
    const poolAddress = options?.poolAddress
    const blockNum = options?.blockNum

    invariant(this._provider, 'provider not initialized')

    const contract = this.rpcContract({poolAddress})

    const response = await contract.slot0({ blockTag: blockNum || 'latest' })

    return {
      sqrtPriceX96: BigInt(response.sqrtPriceX96.toString()),
      tick: response.tick as number,
      observationIndex: response.observationIndex as number,
      observationCardinality: response.observationCardinality as number,
      observationCardinalityNext: response.observationCardinalityNext as number,
      feeProtocol: response.feeProtocol as number,
      unlocked: response.unlocked as boolean,
    }
  }

  /**
   * Returns the snapshot cumulative inside the pool from on-chain data.
   *
   * @param tickLower The lower tick to include into the range
   * @param tickUpper The upper tick to include into the range
   * @param poolAddress The pool address. optional.
   * @param blockNum The block number at which to fetch. optional. Latest is assumed.
   * @returns SnapshotCumulativeInside values.
   */
  public async rpcSnapshotCumulativesInside({
    tickLower,
    tickUpper,
    poolAddress,
    blockNum
  }: {
    tickLower: number,
    tickUpper: number,
    poolAddress?: string,
    blockNum?: number
  }): Promise<SnapshotCumulativeInside> {
    invariant(this._provider, 'provider not initialized')

    const contract = this.rpcContract({poolAddress})

    const response = await contract.snapshotCumulativesInside(tickLower, tickUpper, { blockTag: blockNum || 'latest' })

    return {
      secondsInside: BigInt(response.secondsInside.toString()),
      secondsPerLiquidityInsideX128: BigInt(response.secondsPerLiquidityInsideX128.toString()),
      tickCumulativeInside: BigInt(response.tickCumulativeInside.toString()),
    }
  }

  /**
   * Observation responses of the pool oracle.
   *
   * @param secondsAgo Array of timings for the oracle values.
   * @param poolAddress The pool address. optional.
   * @param blockNum The block number to fetch. optional.
   * @returns ObserveResponse values.
   */
  public async rpcObserve({
    secondsAgo,
    poolAddress,
    blockNum
   }: { 
    secondsAgo: number[], 
    poolAddress?: string, 
    blockNum?: number 
  }): Promise<ObserveResponse> {
    invariant(this._provider, 'provider not initialized')

    const contract = this.rpcContract({poolAddress})

    const response = await contract.observe(secondsAgo, { blockTag: blockNum || 'latest' })

    return {
      secondsPerLiquidityCumulativeX128s: response.secondsPerLiquidityCumulativeX128s.map((num: any) =>
        BigInt(num.toString())
      ),
      tickCumulatives: response.tickCumulatives.map((num: any) => BigInt(num.toString())),
    }
  }

  /**
   * Increase the observation cardinality for this pool (this tx requires gas).
   *
   * @param signer The signer to use to sign the transaction.
   * @param observationCardinalityNext The next cardinality (you pay for).
   * @param poolAddress The pool address. optional.
   * @param transactionOverrides If you want to customize gas, nonce, etc. optional.
   * @returns The transaction response. You will still need to wait for tx inclusion.
   */
  public async rpcIncreaseObservationCardinalityNext({
    signer,
    observationCardinalityNext,
    poolAddress,
    transactionOverrides
  }: {
    signer: ethers.Signer,
    observationCardinalityNext: number,
    poolAddress?: string,
    transactionOverrides?: TransactionOverrides
  }): Promise<ethers.providers.TransactionResponse> {
    invariant(this._provider, 'provider not initialized')

    const contract = this.rpcContract({poolAddress, signer})

    const response = await contract.increaseObservationCardinalityNext(
      observationCardinalityNext,
      Pool.ethersTransactionOverrides(transactionOverrides)
    )

    return response
  }

  /**
   * Collects tokens owed to a position
   *
   * Does not recompute fees earned, which must be done either via mint or burn of any amount of liquidity.
   * Collect must be called by the position owner. To withdraw only token0 or only token1, amount0Requested or amount1Requested may be set to zero.
   * To withdraw all tokens owed, caller may pass any value greater than the actual tokens owed, e.g. type(uint128).max.
   * Tokens owed may be from accumulated swap fees or burned liquidity.
   *
   * This tx requires gas.
   *
   * @param signer The signer to use to sign the transaction.
   * @param recipient The recipient of the fees.
   * @param tickLower The lower tick of the position for which to collect fees
   * @param tickUpper The upper tick of the position for which to collect fees
   * @param amount0Requested How much token0 should be withdrawn from the fees owed
   * @param amount1Requested How much token1 should be withdrawn from the fees owed
   * @param poolAddress The pool address. optional.
   * @param transactionOverrides If you want to customize gas, nonce, etc. optional.
   * @returns The transaction response. You will still need to wait for tx inclusion.
   */
  public async rpcCollect({
    signer,
    recipient,
    tickLower,
    tickUpper,
    amount0Requested,
    amount1Requested,
    poolAddress,
    transactionOverrides
  }: {
    signer: ethers.Signer,
    recipient: string,
    tickLower: number,
    tickUpper: number,
    amount0Requested: BigInt,
    amount1Requested: BigInt,
    poolAddress?: string,
    transactionOverrides?: TransactionOverrides
  }): Promise<ethers.providers.TransactionResponse> {
    invariant(this._provider, 'provider not initialized')

    const contract = this.rpcContract({poolAddress, signer})

    const response = await contract.collect(
      recipient,
      tickLower,
      tickUpper,
      amount0Requested,
      amount1Requested,
      Pool.ethersTransactionOverrides(transactionOverrides)
    )

    return response
  }

  /**
   * Burn liquidity from the sender and account tokens owed for the liquidity to the position.
   * This tx requires gas.
   *
   * @param signer The signer to use to sign the tx.
   * @param tickLower The lower tick of the position for which to burn liquidity
   * @param tickUpper The upper tick of the position for which to burn liquidity
   * @param amount How much liquidity to burn
   * @param poolAddress The pool address. optional.
   * @param transactionOverrides If you want to customize gas, nonce, etc. optional.
   * @returns The transaction response. You will still need to wait for tx inclusion.
   */
  public async rpcBurn({
    signer,
    tickLower,
    tickUpper,
    amount,
    poolAddress,
    transactionOverrides
  }: {
    signer: ethers.Signer,
    tickLower: number,
    tickUpper: number,
    amount: BigInt,
    poolAddress?: string,
    transactionOverrides?: TransactionOverrides
  }): Promise<ethers.providers.TransactionResponse> {
    invariant(this._provider, 'provider not initialized')

    const contract = this.rpcContract({poolAddress, signer})

    const response = await contract.burn(
      tickLower,
      tickUpper,
      amount,
      Pool.ethersTransactionOverrides(transactionOverrides)
    )

    return response
  }
}<|MERGE_RESOLUTION|>--- conflicted
+++ resolved
@@ -458,16 +458,11 @@
     fee: FeeAmount,
     transactionOverrides?: TransactionOverrides,
     factoryAddress?: string
-<<<<<<< HEAD
-  }): Promise<ethers.providers.TransactionResponse> {
-    const signer = _signer.connect(provider)
-=======
   ): Promise<ethers.providers.TransactionResponse> {
     let signer = _signer
     try {
       signer = _signer.connect(provider)
     } catch {}
->>>>>>> 51b8340a
 
     let factory: string
     if (factoryAddress) {
